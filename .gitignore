# Byte-compiled / optimized / DLL files
__pycache__/
*.py[cod]
*$py.class
.vscode/
penaltyblog.code-workspace

.vscode/

*.swp
*.swo

wget-log

# C extensions
*.so

# Distribution / packaging
.Python
build/
develop-eggs/
dist/
downloads/
eggs/
.eggs/
lib/
lib64/
parts/
sdist/
var/
wheels/
share/python-wheels/
*.egg-info/
.installed.cfg
*.egg
MANIFEST

# PyInstaller
#  Usually these files are written by a python script from a template
#  before PyInstaller builds the exe, so as to inject date/other infos into it.
*.manifest
*.spec

# Installer logs
pip-log.txt
pip-delete-this-directory.txt

# Unit test / coverage reports
htmlcov/
.tox/
.nox/
.coverage
.coverage.*
.cache
nosetests.xml
coverage.xml
*.cover
*.py,cover
.hypothesis/
.pytest_cache/
cover/

# Translations
*.mo
*.pot

# Django stuff:
*.log
local_settings.py
db.sqlite3
db.sqlite3-journal

# Flask stuff:
instance/
.webassets-cache

# Scrapy stuff:
.scrapy

# Sphinx documentation
docs/_build/

# PyBuilder
.pybuilder/
target/

# Jupyter Notebook
.ipynb_checkpoints

# IPython
profile_default/
ipython_config.py

# pyenv
#   For a library or package, you might want to ignore these files since the code is
#   intended to run in multiple environments; otherwise, check them in:
# .python-version

# pipenv
#   According to pypa/pipenv#598, it is recommended to include Pipfile.lock in version control.
#   However, in case of collaboration, if having platform-specific dependencies or dependencies
#   having no cross-platform support, pipenv may install dependencies that don't work, or not
#   install all needed dependencies.
#Pipfile.lock

.DS_Store
workspace.code-workspace

# PEP 582; used by e.g. github.com/David-OConnor/pyflow
__pypackages__/

# Celery stuff
celerybeat-schedule
celerybeat.pid

# SageMath parsed files
*.sage.py

# Environments
.env
.venv
env/
venv/
ENV/
env.bak/
venv.bak/

# Spyder project settings
.spyderproject
.spyproject

# Rope project settings
.ropeproject

# mkdocs documentation
/site

# mypy
.mypy_cache/
.dmypy.json
dmypy.json

# Pyre type checker
.pyre/

# pytype static type analyzer
.pytype/

# Cython debug symbols
cython_debug/
scratch.py
<<<<<<< HEAD
*.c
=======

*.so
*.dylib
*.dll

# Cython generated C/C++ files
*.c
*.cpp

# Compiled Python extensions
*.so
*.pyd
>>>>>>> 1a5c6c8e
<|MERGE_RESOLUTION|>--- conflicted
+++ resolved
@@ -149,9 +149,6 @@
 # Cython debug symbols
 cython_debug/
 scratch.py
-<<<<<<< HEAD
-*.c
-=======
 
 *.so
 *.dylib
@@ -163,5 +160,4 @@
 
 # Compiled Python extensions
 *.so
-*.pyd
->>>>>>> 1a5c6c8e
+*.pyd